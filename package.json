--- conflicted
+++ resolved
@@ -51,13 +51,8 @@
     "@babel/plugin-transform-modules-commonjs": "7.4.4",
     "@babel/preset-env": "7.4.4",
     "@babel/preset-react": "7.0.0",
-<<<<<<< HEAD
-    "@types/jest": "24.0.12",
+    "@types/jest": "24.0.13",
     "@types/lodash": "4.14.126",
-=======
-    "@types/jest": "24.0.13",
-    "@types/lodash": "4.14.125",
->>>>>>> 9f13aa45
     "@types/loglevel": "1.5.4",
     "@types/url-parse": "1.4.3",
     "@types/url-search-params": "1.1.0",
