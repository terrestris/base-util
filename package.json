--- conflicted
+++ resolved
@@ -50,13 +50,8 @@
     "@babel/plugin-transform-modules-commonjs": "7.2.0",
     "@babel/preset-env": "7.3.1",
     "@babel/preset-react": "7.0.0",
-<<<<<<< HEAD
-    "@types/jest": "24.0.1",
+    "@types/jest": "24.0.6",
     "@types/lodash": "4.14.121",
-=======
-    "@types/jest": "24.0.6",
-    "@types/lodash": "4.14.120",
->>>>>>> efcacc93
     "@types/loglevel": "1.5.4",
     "@types/query-string": "6.2.0",
     "@types/url-parse": "1.4.3",
